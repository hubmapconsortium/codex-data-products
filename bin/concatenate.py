#!/usr/bin/env python3

import json
import logging
import os
import re
import uuid
from argparse import ArgumentParser
from datetime import datetime
from os import fspath, listdir, walk
from pathlib import Path
from typing import Dict, List, Optional, Tuple

import anndata
import mudata as md
import numpy as np
import pandas as pd
import requests
import yaml
from scipy.io import mmread
from scipy.sparse import block_diag

logging.basicConfig(level=logging.INFO, format="%(levelname)-7s - %(message)s")
logger = logging.getLogger(__name__)

antibodies_dict = {
    "BCL-2": "BCL2",
    "Collagen IV": ["CollIV", "CollagenIV", "collagen IV", "COLIV"],
    "Cytokeratin": "cytokeratin",
    "eCAD": ["E-CAD", "ECAD"],
    "HLA-DR": "HLADR",
    "Hoechst1": "HOECHST1",
    "PanCK": "panCK",
    "Podoplanin": ["Podoplan", "podoplanin", "PDPN"],
    "Synaptophysin": ["Synapt", "Synapto"],
    "aDefensin 5": ["aDef5", "aDefensin5"],
    "MUC-1/EMA": "MUC1",
    "NKG2D (CD314)": ["NKG2D", "NKG2G"],
    "a-SMA": ["SMActin", "aSMA", "SMA"],
    "MUC-2": "MUC2",
    "Foxp3": "FoxP3",
}


def find_antibodies_meta(input_dir: Path) -> Optional[Path]:
    """
    Looks for metadata files matching the pattern for antibodies in the given UUID directory.
    """
    metadata_filename_pattern = re.compile(r".*antibodies\.tsv$")
    found_files = []

    for filename in listdir(input_dir):
        if metadata_filename_pattern.match(filename):
            found_files.append(Path(input_dir) / filename)

    if found_files:
        return found_files[0]  # Return the first matching file
    else:
        logger.warning(f"No antibody file found in {input_dir}")
        return None


def get_analyte_name(antibody_name: str) -> str:
    """
    Strips unnecessary prefixes and suffixes off of antibody name from antibodies.tsv.
    """
    antb = re.sub(r"Anti-", "", antibody_name)
    antb = re.sub(r"\s+antibody", "", antb)
    antb = re.sub(r"antibody", "", antb)

    return antb


def find_antibody_key(value: str) -> str:
    value_lower = value.strip().lower()
    for key, val in antibodies_dict.items():
        if isinstance(val, str) and val.strip().lower() == value_lower:
            return key
        elif isinstance(val, list) and value_lower in [v.strip().lower() for v in val]:
            return key
    return value


def get_tissue_type(dataset: str) -> str:
    organ_dict = yaml.load(open("/opt/organ_types.yaml"), Loader=yaml.BaseLoader)
    url = f"https://entity.api.hubmapconsortium.org/datasets/{dataset}/samples"
    response = requests.get(url)
    if response.status_code == 200:
        data = response.json()
        for sample in data:
            direct_ancestor = sample.get("direct_ancestor", {})
            organ = direct_ancestor.get("organ")
            if organ:
                organ_name = organ_dict[organ]
                return organ_name["description"]
    return None


def convert_tissue_code(tissue_code: str) -> str:
    with open("/opt/organ_types.yaml", "r") as f:
        data = yaml.load(f, Loader=yaml.SafeLoader)
    tissue_name = data.get(tissue_code)["description"]
    return tissue_name


def find_files(directory: Path, patterns: list) -> list:
    matched_files = []
    for dirpath_str, dirnames, filenames in walk(directory):
        dirpath = Path(dirpath_str)
        for filename in filenames:
            filepath = dirpath / filename
            for pattern in patterns:
                if filepath.match(pattern):
                    matched_files.append(filepath)
    return matched_files


def find_files_by_type(directory: Path) -> Tuple:
    hdf5_patterns = ["out.hdf5"]
    cell_count_patterns = [
        "reg1_stitched_expressions.ome.tiff-cell_channel_total.csv",
        "reg001_expr.ome.tiff-cell_channel_total.csv",
    ]
    adjacency_matrix_patterns = [
        "reg1_stitched_expressions.ome.tiff_AdjacencyMatrix.mtx",
        "reg001_expr.ome.tiff_AdjacencyMatrix.mtx",
    ]
    adjacency_matrix_labels_patterns = [
        "reg1_stitched_expressions.ome.tiff_AdjacencyMatrixRowColLabels.txt",
        "reg001_expr.ome.tiff_AdjacencyMatrixRowColLabels.txt",
    ]
    cell_centers_patterns = [
        "reg1_stitched_expressions.ome.tiff-cell_centers.csv",
        "reg001_expr.ome.tiff-cell_centers.csv",
    ]

    hdf5_files = find_files(directory, hdf5_patterns)
    cell_count_files = find_files(directory, cell_count_patterns)
    adjacency_matrix_files = find_files(directory, adjacency_matrix_patterns)
    adjacency_matrix_labels_files = find_files(
        directory, adjacency_matrix_labels_patterns
    )
    cell_centers_files = find_files(directory, cell_centers_patterns)

    return (
        hdf5_files,
        cell_count_files,
        adjacency_matrix_files,
        adjacency_matrix_labels_files,
        cell_centers_files,
    )


def create_json(
    tissue: str,
    data_product_uuid: str,
    creation_time: str,
    uuids: list,
    hbmids: list,
    cell_count: int,
    file_size: int,
):
    bucket_url = f"https://g-24f5cc.09193a.5898.dn.glob.us/public/hubmap-data-products/{data_product_uuid}"
    metadata = {
        "Data Product UUID": data_product_uuid,
        "Tissue": convert_tissue_code(tissue),
        "Assay": "codex",
        "Raw URL": bucket_url + f"{tissue}.h5mu",
        "Creation Time": creation_time,
        "Dataset UUIDs": uuids,
        "Dataset HBMIDs": hbmids,
        "Total Cell Count": cell_count,
        "Raw File Size": file_size,
    }
    print("Writing metadata json")
    with open(f"{data_product_uuid}.json", "w") as outfile:
        json.dump(metadata, outfile)


def get_column_names(cell_count_file: Path) -> list:
    cell_count_df = pd.read_csv(cell_count_file)
    column_names_list = list(cell_count_df.columns)
    column_names_list.remove("ID")
    return column_names_list


def standardize_antb_df(antibodies_df: pd.DataFrame) -> pd.DataFrame:
    for idx, row in antibodies_df.iterrows():
        stripped_name = get_analyte_name(antibodies_df.at[idx, "antibody_name"])
        new_name = find_antibody_key(stripped_name)
        antibodies_df.at[idx, "antibody_name"] = new_name
    return antibodies_df


def create_varm_dfs(
    adata: anndata.AnnData,
    uuid: str,
    antibodies_df: pd.DataFrame,
    var_antb_tsv_intersection: list,
):
    # Create an empty DataFrame for each piece of information with proteins as rows and dataset UUIDs as columns
    uniprot_df = pd.DataFrame(index=adata.var.index, columns=[uuid])
    rrid_df = pd.DataFrame(index=adata.var.index, columns=[uuid])
    antibodies_tsv_id_df = pd.DataFrame(index=adata.var.index, columns=[uuid])

    # Fill in the DataFrames with matching values from antibodies_df
    matching_antibodies = antibodies_df[
        antibodies_df["antibody_name"].isin(var_antb_tsv_intersection)
    ]
    for antibody in var_antb_tsv_intersection:
        protein_idx = adata.var.index.get_loc(antibody)
        uniprot_df.iloc[protein_idx, 0] = matching_antibodies.loc[
            matching_antibodies["antibody_name"] == antibody, "uniprot_accession_number"
        ].values[0]
        rrid_df.iloc[protein_idx, 0] = matching_antibodies.loc[
            matching_antibodies["antibody_name"] == antibody, "rr_id"
        ].values[0]
        antibodies_tsv_id_df.iloc[protein_idx, 0] = matching_antibodies.loc[
            matching_antibodies["antibody_name"] == antibody, "channel_id"
        ].values[0]
    return uniprot_df, rrid_df, antibodies_tsv_id_df


def create_anndata(
    hdf5_store: Path,
    tissue_type: str,
    uuids_df: pd.DataFrame,
    cell_centers_file: Path,
    cell_count_file: Path,
    data_directory: Path,
) -> anndata.AnnData:
    data_set_dir = fspath(hdf5_store.parent.stem)
    parent_uuid = uuids_df.loc[
        uuids_df["uuid"] == data_set_dir, "immediate_ancestor_ids"
    ].item()
    raw_dir = data_directory / parent_uuid
    antibodies_tsv = find_antibodies_meta(raw_dir)
    tissue_type = tissue_type if tissue_type else get_tissue_type(data_set_dir)
    store = pd.HDFStore(hdf5_store, "r")
    key1 = "/total/channel/cell/expressions.ome.tiff/stitched/reg1"
    key2 = "/total/channel/cell/expr.ome.tiff/reg001"

    # Get channel names
    var_names = get_column_names(cell_count_file)
    # Replace var names with antibody names using the dictionary
    var_names = [find_antibody_key(var) for var in var_names]

    if antibodies_tsv:
        antibodies_df = pd.read_csv(antibodies_tsv, sep="\t", dtype=str)
        antibodies_df = standardize_antb_df(antibodies_df)
        antibodies_tsv_list = antibodies_df["antibody_name"].to_list()
        var_antb_tsv_intersection = [
            value for value in var_names if value in antibodies_tsv_list
        ]

    if key1 in store:
        matrix = store[key1]
        mean_layer_matrix = store[
            "/meanAll/channel/cell/expressions.ome.tiff/stitched/reg1"
        ]
    elif key2 in store:
        matrix = store[key2]
        mean_layer_matrix = store["/meanAll/channel/cell/expr.ome.tiff/reg001"]
    store.close()

    adata = anndata.AnnData(X=matrix, dtype=np.float64)
    adata.var_names = var_names
    adata.obs["original_obs_id"] = adata.obs.index
    adata.obs["dataset"] = str(data_set_dir)
    adata.obs["tissue"] = tissue_type

    # Set index for cell IDs
    cell_ids_list = ["-".join([data_set_dir, cell_id]) for cell_id in adata.obs["original_obs_id"]]
    adata.obs["cell_id"] = pd.Series(cell_ids_list, index=adata.obs.index, dtype=str)
    adata.obs.set_index("cell_id", drop=True, inplace=True)

    # Add the mean layer
    adata.layers["mean_expression"] = mean_layer_matrix

    # Read cell centers
    cell_centers_df = pd.read_csv(cell_centers_file)

    # Create the cell centers matrix and store it in .obsm
    adata.obsm["centers"] = cell_centers_df.loc[
        cell_centers_df["ID"].astype(str).isin(adata.obs["original_obs_id"].astype(str)), ["x", "y"]
    ].to_numpy()

    if antibodies_tsv and var_antb_tsv_intersection:
        uniprot_df, rrid_df, antb_tsv_id_df = create_varm_dfs(
            adata, data_set_dir, antibodies_df, var_antb_tsv_intersection
        )
        # Store these DataFrames in .varm with the dataset UUID as columns
        adata.varm["UniprotID"] = uniprot_df
        adata.varm["RRID"] = rrid_df
        adata.varm["AntibodiesTsvID"] = antb_tsv_id_df

    return adata


def add_patient_metadata(obs, uuids_df):
    merged = uuids_df.merge(obs, left_on="uuid", right_on="dataset", how="inner")
    merged = merged.set_index(obs.index)
    merged = merged.drop(columns=["Unnamed: 0"])
    merged = merged.fillna(np.nan)
    merged["age"] = pd.to_numeric(merged["age"])
    obs = obs.loc[:, ~obs.columns.str.contains("^Unnamed")]
    return merged


def load_adjacency_matrix_and_labels(
    adjacency_file: Path, label_file: Path, adata: anndata.AnnData
):
    adjacency_matrix = mmread(adjacency_file).tocsc()
    labels = pd.read_csv(
        label_file, header=None, names=["cell_id"], delim_whitespace=True
    )

    adata_cell_ids = adata.obs["original_obs_id"].astype(int).to_list()
    filtered_labels = labels[labels["cell_id"].isin(adata_cell_ids)]
    filtered_cell_ids = filtered_labels["cell_id"].values

    label_to_index_map = pd.Series(
        labels.index.values, index=labels["cell_id"].astype(int)
    )
    filtered_indices = label_to_index_map[filtered_cell_ids].values

    # Adjust indices to fit the zero-based indexing
    adjusted_indices = filtered_indices - 1
    filtered_matrix = adjacency_matrix[adjusted_indices, :][:, adjusted_indices]
    return filtered_matrix.tocoo()


def create_block_diag_adjacency_matrices(adjacency_matrices):
    block_diag_matrix = block_diag(adjacency_matrices, format="coo")

    return block_diag_matrix.tocsr()


def get_processed_uuids(df:pd.DataFrame):
<<<<<<< HEAD
=======
    print(df["immediate_descendant_ids"])
>>>>>>> 908b8227
    df = df[df["immediate_descendant_ids"].isna()]
    return df["uuid"].to_list(), df["hubmap_id"].to_list()


def main(data_dir: Path, uuids_tsv: Path, tissue: str):
    raw_output_file_name = f"{tissue}_raw.h5mu"
    uuids_df = pd.read_csv(uuids_tsv, sep="\t", dtype=str)
    hdf5_files_list = []
    cell_count_files_list = []
    adjacency_matrix_files_list = []
    adjacency_matrix_labels_files_list = []
    cell_centers_files_list = []
    directories = [data_dir / Path(uuid) for uuid in uuids_df["uuid"]]
    processed_uuids, processed_hbmids = get_processed_uuids(uuids_df)
<<<<<<< HEAD
=======
    print(processed_uuids)
    print(processed_hbmids)
>>>>>>> 908b8227

    for directory in directories:
        if len(listdir(directory)) > 1:
            (
                hdf5_files,
                cell_count_files,
                adjacency_matrix_files,
                adjacency_matrix_labels_files,
                cell_centers_files,
            ) = find_files_by_type(directory)
            hdf5_files_list.extend(hdf5_files)
            cell_count_files_list.extend(cell_count_files)
            adjacency_matrix_files_list.extend(adjacency_matrix_files)
            adjacency_matrix_labels_files_list.extend(adjacency_matrix_labels_files)
            cell_centers_files_list.extend(cell_centers_files)

    # Create the AnnData objects and process adjacency matrices
    adatas = []
    filtered_adjacency_matrices = []
    varms_dict = {}

    for (
        hdf5_file,
        cell_centers_file,
        adjacency_file,
        label_file,
        cell_count_file,
    ) in zip(
        hdf5_files_list,
        cell_centers_files_list,
        adjacency_matrix_files_list,
        adjacency_matrix_labels_files_list,
        cell_count_files_list,
    ):
        adata = create_anndata(
            hdf5_file, tissue, uuids_df, cell_centers_file, cell_count_file, data_dir
        )
        adatas.append(adata)
        # Save the values in .varm
        if adata.varm:
            for key in adata.varm.keys():
                if key not in varms_dict:
                    varms_dict[key] = []
                varms_dict[key].append(adata.varm[key])

        # Load and filter the corresponding adjacency matrix
        filtered_matrix = load_adjacency_matrix_and_labels(
            adjacency_file, label_file, adata
        )
        filtered_adjacency_matrices.append(filtered_matrix)
    for key in varms_dict:
        varms_dict[key] = pd.concat(varms_dict[key], axis=1)
        varms_dict[key] = varms_dict[key].applymap(str)

    # Concatenate all AnnData objects into one
    combined_adata = anndata.concat(adatas, join="outer")
    combined_adjacency_matrix = create_block_diag_adjacency_matrices(
        filtered_adjacency_matrices
    )
    combined_adata.obsp["adjacency_matrix"] = combined_adjacency_matrix

    # Make sure the var index matches the varm indices and add to concatenated adata
    for key in varms_dict:
        varms_dict[key] = varms_dict[key].reindex(
            combined_adata.var.index, fill_value=np.nan
        )

    combined_adata.varm["RRID"] = varms_dict["RRID"]
    combined_adata.varm["UniprotID"] = varms_dict["UniprotID"]
    combined_adata.varm["AntibodiesTsvID"] = varms_dict["AntibodiesTsvID"]

    # Add patient metadata to obs
    obs_w_patient_info = add_patient_metadata(combined_adata.obs, uuids_df)
    combined_adata.obs = obs_w_patient_info

    # Generate data product metadata and write AnnData
    creation_time = str(datetime.now())
    data_product_uuid = str(uuid.uuid4())
    total_cell_count = combined_adata.obs.shape[0]
    combined_adata.uns["creation_data_time"] = creation_time
    combined_adata.uns["datasets"] = processed_hbmids
    combined_adata.uns["uuid"] = data_product_uuid
    for key in combined_adata.varm.keys():
        combined_adata.varm[key] = combined_adata.varm[key].astype(str)

    # Filter unidentifiable channels
    pattern = r"^Channel:\d+:\d+$"
    filtered_var_index = combined_adata.var.index[
        ~combined_adata.var.index.str.match(pattern)
        & ~combined_adata.var.index.str.contains("blank", case=False)
    ]

    # Epic specs
    combined_adata = combined_adata[:, filtered_var_index].copy()
    combined_adata.obs['object_type'] = 'ftu'
    combined_adata.obs['analyte_class'] = 'Protein'
    combined_adata.uns['protocol'] = 'https://github.com/hubmapconsortium/codex-data-products'
    mdata = md.MuData({f"{data_product_uuid}_raw": combined_adata})
    mdata.uns['epic_type'] = 'analyses'
    mdata.write(raw_output_file_name)

    # Save data product metadata
    file_size = os.path.getsize(raw_output_file_name)
    create_json(
        tissue,
        data_product_uuid,
        creation_time,
        processed_uuids,
        processed_hbmids,
        total_cell_count,
        file_size,
    )


if __name__ == "__main__":
    p = ArgumentParser()
    p.add_argument("data_directory", type=Path)
    p.add_argument("uuids_file", type=Path)
    p.add_argument("tissue", type=str, nargs="?")
    p.add_argument("--enable_manhole", action="store_true")

    args = p.parse_args()

    if args.enable_manhole:
        import manhole

        manhole.install(activate_on="USR1")

    main(args.data_directory, args.uuids_file, args.tissue)<|MERGE_RESOLUTION|>--- conflicted
+++ resolved
@@ -337,10 +337,7 @@
 
 
 def get_processed_uuids(df:pd.DataFrame):
-<<<<<<< HEAD
-=======
     print(df["immediate_descendant_ids"])
->>>>>>> 908b8227
     df = df[df["immediate_descendant_ids"].isna()]
     return df["uuid"].to_list(), df["hubmap_id"].to_list()
 
@@ -355,11 +352,8 @@
     cell_centers_files_list = []
     directories = [data_dir / Path(uuid) for uuid in uuids_df["uuid"]]
     processed_uuids, processed_hbmids = get_processed_uuids(uuids_df)
-<<<<<<< HEAD
-=======
     print(processed_uuids)
     print(processed_hbmids)
->>>>>>> 908b8227
 
     for directory in directories:
         if len(listdir(directory)) > 1:
